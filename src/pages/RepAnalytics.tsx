// @ts-nocheck
import React, { useState, useEffect } from 'react';
import { useNavigate } from 'react-router-dom';
import {
  Box,
  Typography,
  Paper,
  Button,
  Card,
  CardContent,
  CardActions,
  Chip,
  Divider,
  FormControl,
  InputLabel,
  MenuItem,
  Select,
  Stack,
  Tab,
  Tabs,
  TextField,
  useTheme,
  CircularProgress,
  IconButton
} from '@mui/material';
import Grid from '@mui/material/Grid';
import {
  Search as SearchIcon,
  FilterList as FilterListIcon,
  Refresh as RefreshIcon,
  TrendingUp as TrendingUpIcon,
  Insights as InsightsIcon,
  LocationOn as LocationIcon,
  Phone as PhoneIcon,
  Business as BusinessIcon,
  Notifications as NotificationsIcon,
  ArrowForward as ArrowForwardIcon,
  Alarm as AlarmIcon,
  Timer as TimerIcon,
  Bolt as BoltIcon
} from '@mui/icons-material';

import { useThemeContext } from '../themes/ThemeContext';
import { supabase } from '../services/supabase/supabase';
import mockDataService from '../services/mockData/mockDataService';
import NowCardsStack from '../components/dashboard/NowCardsStack';

// Using the standard Grid from MUI

// These components would be imported from their respective files
// For now, we'll use the types defined in this file to avoid import errors
type InsightPriority = 'high' | 'medium' | 'low';
type InsightCategory = 'visit' | 'follow_up' | 'connect' | 'trend' | 'news' | 'opportunity';

// UrgentAction types and mock service
type UrgentActionProps = {
  id: string;
  title: string;
  description: string;
  timeRemaining?: string;
  expiresAt?: string;
  source: 'website_activity' | 'call_analysis' | 'market_intelligence' | 'social_media' | 'competitor_activity';
  sourceDetail?: string;
  actionText?: string;
  targetId?: string;
  targetType?: 'practice' | 'contact' | 'company';
  onActionClick?: () => void;
  onDismiss?: () => void;
};

// Mock UrgentActionService
const UrgentActionService = {
  async getUrgentActions(userId: string): Promise<UrgentActionProps[]> {
    try {
      const { data, error } = await supabase
        .from('public_contacts')
        .select('id, first_name, last_name, created_at')
        .order('created_at', { ascending: false })
        .limit(10);

      if (error) {
        console.error('Error fetching urgent actions:', error);
      }

      if (data && data.length > 0) {
        return data.map((c) => ({
          id: `contact-urgent-${c.id}`,
          title: `Follow up with ${c.first_name} ${c.last_name}`,
          description: `${c.first_name} ${c.last_name} recently interacted with our content and may require immediate attention.`,
          timeRemaining: '15 minutes',
          expiresAt: new Date(Date.now() + 15 * 60 * 1000).toISOString(),
          source: 'website_activity',
          sourceDetail: 'Recent contact activity',
          actionText: 'Call Now',
          targetId: c.id,
          targetType: 'contact'
        }));
      }

      // Fallback to mock data if no records were returned
      const mockContacts = mockDataService.generateMockContacts(5);
      return mockContacts.map((c, idx) => ({
        id: `mock-urgent-${idx}-${Date.now()}`,
        title: `Follow up with ${c.first_name} ${c.last_name}`,
        description: `${c.first_name} ${c.last_name} recently interacted with our content and may require immediate attention.`,
        timeRemaining: '15 minutes',
        expiresAt: new Date(Date.now() + 15 * 60 * 1000).toISOString(),
        source: 'website_activity',
        sourceDetail: 'Mock contact activity',
        actionText: 'Call Now',
        targetId: c.id,
        targetType: 'contact'
      }));
    } catch (err) {
      console.error('Error fetching urgent actions:', err);
      const mockContacts = mockDataService.generateMockContacts(5);
      return mockContacts.map((c, idx) => ({
        id: `mock-urgent-${idx}-${Date.now()}`,
        title: `Follow up with ${c.first_name} ${c.last_name}`,
        description: `${c.first_name} ${c.last_name} recently interacted with our content and may require immediate attention.`,
        timeRemaining: '15 minutes',
        expiresAt: new Date(Date.now() + 15 * 60 * 1000).toISOString(),
        source: 'website_activity',
        sourceDetail: 'Mock contact activity',
        actionText: 'Call Now',
        targetId: c.id,
        targetType: 'contact'
      }));
    }
  },
  async markActionCompleted(actionId: string, userId: string): Promise<boolean> {
    console.log(`Marking action ${actionId} as completed by user ${userId}`);
    return true;
  },
  async dismissAction(actionId: string, userId: string): Promise<boolean> {
    console.log(`Dismissing action ${actionId} by user ${userId}`);
    return true;
  }
};

interface ActionableInsightProps {
  id: string;
  title: string;
  description: string;
  priority: InsightPriority;
  category: InsightCategory;
  actionText?: string;
  targetId?: string;
  targetType?: 'practice' | 'contact' | 'company';
  dueDate?: string;
  onActionClick?: () => void;
  onMarkComplete?: () => void;
  onSave?: () => void;
  onSchedule?: () => void;
}

interface Territory {
  id: string;
  name: string;
  region: string;
  numPractices: number;
  numContacts: number;
  zipCodes: string[];
  cities: string[];
  states: string[];
}

interface RepInsight extends ActionableInsightProps {
  generatedDate: string;
  expirationDate?: string;
  score: number;
  territory: string;
  zipCodes?: string[];
  cities?: string[];
  states?: string[];
  metadata: {
    sourceType: 'crm' | 'call_analysis' | 'linguistics' | 'website_visit' | 'market_intelligence' | 'social_media';
    sourceId?: string;
  };
  // Add linguistics data
  linguistics?: {
    sentiment_score?: number;
    key_phrases?: string[];
    transcript?: string;
    analysis_result?: any;
    language_metrics?: {
      speaking_pace?: number;
      talk_to_listen_ratio?: number;
      filler_word_frequency?: number;
      technical_language_level?: number;
      interruption_count?: number;
      average_response_time?: number;
    };
    topic_segments?: {
      topic: string;
      start_time: number;
      end_time: number;
      keywords: string[];
      summary: string;
    }[];
    action_items?: {
      description: string;
      timestamp: number;
      priority: 'low' | 'medium' | 'high';
      status: 'pending' | 'in_progress' | 'completed';
    }[];
  };
}

interface InsightFilterOptions {
  territory?: string;
  zipCodes?: string[];
  cities?: string[];
  states?: string[];
  minRelevance?: number;
  categories?: InsightCategory[];
  priorities?: InsightPriority[];
  sourceTypes?: ('crm' | 'call_analysis' | 'linguistics' | 'website_visit' | 'market_intelligence' | 'social_media')[];
  // Pagination parameters
  page?: number;
  limit?: number;
}

const RepInsightsService = {
  async getInsights(userId: string, filters?: InsightFilterOptions): Promise<RepInsight[]> {
    try {
      console.log('Fetching comprehensive insights from public_contacts...');
      
      // Set default pagination values if not provided
      const page = filters?.page || 1;
      const limit = filters?.limit || 20; // Increased limit for better data display
      const offset = (page - 1) * limit;
      
      console.log(`Pagination: page ${page}, limit ${limit}, offset ${offset}`);
      
<<<<<<< HEAD
      // Fetch comprehensive data starting from public_contacts table
      const { data: contactsData, error: contactsError } = await supabase
        .from('public_contacts')
        .select('*')
        .order('created_at', { ascending: false })
        .range(offset, offset + limit - 1);
=======
      // Fetch real data from call_analysis table with proper joins
      const { data, error } = await supabase
        .from('call_analysis')
        .select(`
          *,
          public_contacts:contact_id(first_name, last_name)
        `)
        .order('call_date', { ascending: false })
        .range(offset, offset + limit - 1); // Apply pagination
>>>>>>> 4268ba9b
      
      if (contactsError) {
        console.error('Error fetching contacts:', contactsError);
        throw contactsError;
      }
      
<<<<<<< HEAD
      const insights: RepInsight[] = [];
=======
      // Use a proper join to get linguistics data
      const { data: callsWithLinguistics, error: joinError } = await supabase
        .from('call_analysis')
        .select(`
          *,
          public_contacts:contact_id(first_name, last_name),
          linguistics_analysis:linguistics_analysis_id(*)
        `)
        .in('id', data.map(call => call.id))
        .order('call_date', { ascending: false });
>>>>>>> 4268ba9b
      
      // For each contact, fetch related analytics data
      for (const contact of contactsData || []) {
        // Fetch call analysis data for this contact
        const { data: callData } = await supabase
          .from('call_analysis')
          .select(`
            *,
            linguistics_analysis:linguistics_analysis_id(*)
          `)
          .eq('contact_id', contact.id)
          .order('call_date', { ascending: false })
          .limit(5);
        
        // Create insights based on contact and their activities
        const contactInsights = this.createContactInsights(contact, callData || []);
        insights.push(...contactInsights);
      }
      
      // Sort insights by score and priority
      insights.sort((a, b) => {
        if (a.priority !== b.priority) {
          const priorityOrder = { high: 0, medium: 1, low: 2 };
          return priorityOrder[a.priority] - priorityOrder[b.priority];
        }
        return b.score - a.score;
      });
      
      return insights.slice(0, limit);
    } catch (err) {
      console.error('Error in getInsights:', err);
      
      // Generate fallback insights from mock data
      const mockContacts = mockDataService.generateMockContacts(20);
      const fallbackInsights: RepInsight[] = [];
      
      mockContacts.forEach(contact => {
        const mockCalls = mockDataService.generateMockCallAnalyses(Math.floor(Math.random() * 3) + 1);
        const insights = this.createContactInsights(contact, mockCalls);
        fallbackInsights.push(...insights);
      });
      
      return fallbackInsights.slice(0, limit);
    }
  },
  
  // Create insights from a contact and their activities
  createContactInsights(contact: any, callAnalyses: any[]): RepInsight[] {
    const insights: RepInsight[] = [];
    const mockLinguisticsData = require('../services/mockData/mockLinguisticsData');
    
    // Determine if this is a dental or aesthetic contact
    const isAesthetic = ['aesthetic_doctor', 'plastic_surgeon', 'dermatologist', 
                        'cosmetic_dermatologist', 'nurse_practitioner', 
                        'physician_assistant', 'aesthetician'].includes(contact.type);
    
    // Calculate days since last contact
    const lastContactDate = contact.last_contact_date || contact.updated_at || contact.created_at;
    const daysSinceContact = Math.floor((new Date().getTime() - new Date(lastContactDate).getTime()) / (1000 * 60 * 60 * 24));
    
    // 1. Follow-up insights based on contact timing
    if (daysSinceContact > 7 && daysSinceContact < 30) {
      insights.push({
        id: `follow-up-${contact.id}-${Date.now()}`,
        title: `Follow up with ${contact.first_name} ${contact.last_name}`,
        description: `It's been ${daysSinceContact} days since last contact. ${isAesthetic ? 'They may be ready to discuss new aesthetic procedures.' : 'Time to check on their dental equipment needs.'}`,
        generatedDate: new Date().toISOString(),
        expirationDate: new Date(Date.now() + 7 * 24 * 60 * 60 * 1000).toISOString(),
        score: 85 - daysSinceContact,
        priority: daysSinceContact > 14 ? 'high' : 'medium',
        category: 'follow_up',
        territory: contact.territory || 'All Territories',
        targetId: contact.id,
        targetType: 'contact',
        actionText: 'Schedule Call',
        onActionClick: () => {},
        onMarkComplete: () => {},
        onSave: () => {},
        onSchedule: () => {},
        metadata: {
          sourceType: 'crm',
          sourceId: contact.id
        }
      });
    }
    
    // 2. New opportunity insights
    if (daysSinceContact < 3) {
      insights.push({
        id: `opportunity-${contact.id}-${Date.now()}`,
        title: `Hot lead: ${contact.first_name} ${contact.last_name}`,
        description: `Recently engaged contact at ${contact.practice_name || 'their practice'}. ${isAesthetic ? 'Interest in aesthetic equipment upgrades.' : 'Exploring dental technology solutions.'}`,
        generatedDate: new Date().toISOString(),
        expirationDate: new Date(Date.now() + 48 * 60 * 60 * 1000).toISOString(),
        score: 95,
        priority: 'high',
        category: 'opportunity',
        territory: contact.territory || 'All Territories',
        targetId: contact.id,
        targetType: 'contact',
        actionText: 'Call Now',
        onActionClick: () => {},
        onMarkComplete: () => {},
        onSave: () => {},
        onSchedule: () => {},
        metadata: {
          sourceType: 'crm',
          sourceId: contact.id
        }
      });
    }
    
    // 3. Visit insights based on location and value
    if (contact.city && contact.state && Math.random() > 0.5) {
      insights.push({
        id: `visit-${contact.id}-${Date.now()}`,
        title: `Schedule visit: ${contact.practice_name || contact.first_name + ' ' + contact.last_name}`,
        description: `High-value ${isAesthetic ? 'aesthetic' : 'dental'} practice in ${contact.city}, ${contact.state}. In-person demo could close the deal.`,
        generatedDate: new Date().toISOString(),
        expirationDate: new Date(Date.now() + 14 * 24 * 60 * 60 * 1000).toISOString(),
        score: 80,
        priority: 'medium',
        category: 'visit',
        territory: contact.territory || 'All Territories',
        targetId: contact.id,
        targetType: 'contact',
        actionText: 'Plan Visit',
        onActionClick: () => {},
        onMarkComplete: () => {},
        onSave: () => {},
        onSchedule: () => {},
        metadata: {
          sourceType: 'crm',
          sourceId: contact.id
        }
      });
    }
    
    // 4. Insights from call analyses
    callAnalyses.forEach((call, index) => {
      // Get linguistics data if available
      let linguisticsData = call.linguistics_analysis;
      if (!linguisticsData) {
        // Generate mock linguistics data
        const mockData = mockLinguisticsData.generateMultipleMockLinguisticsAnalyses(1)[0];
        linguisticsData = mockData;
      }
      
      // Determine insight category and priority based on sentiment and metrics
      const sentiment = linguisticsData?.sentiment_score || call.sentiment_score || 0;
      let category: InsightCategory = 'follow_up';
      let priority: InsightPriority = 'medium';
      
      if (sentiment < -0.3) {
        category = 'follow_up';
        priority = 'high';
      } else if (sentiment > 0.5) {
        category = 'opportunity';
        priority = 'high';
      }
      
      // Create insight from call analysis
      insights.push({
        id: call.id || `call-${contact.id}-${index}`,
        title: `${sentiment < 0 ? 'Address concerns' : 'Capitalize on interest'}: ${contact.first_name} ${contact.last_name}`,
        description: call.summary || `Recent call revealed ${sentiment < 0 ? 'concerns that need addressing' : 'strong interest in your solutions'}. ${linguisticsData?.action_items?.length ? `${linguisticsData.action_items.length} action items identified.` : ''}`,
        generatedDate: call.created_at || new Date().toISOString(),
        expirationDate: new Date(Date.now() + 7 * 24 * 60 * 60 * 1000).toISOString(),
        score: Math.max(0, Math.min(100, (sentiment + 1) * 50 + (linguisticsData?.closing_readiness_score || 5) * 5)),
        priority,
        category,
        territory: contact.territory || 'All Territories',
        targetId: contact.id,
        targetType: 'contact',
        actionText: 'View Analysis',
        onActionClick: () => {},
        onMarkComplete: () => {},
        onSave: () => {},
        onSchedule: () => {},
        metadata: {
          sourceType: 'call_analysis',
          sourceId: call.id
        },
        linguistics: linguisticsData ? {
          sentiment_score: linguisticsData.sentiment_score,
          key_phrases: linguisticsData.key_phrases || linguisticsData.key_topics,
          transcript: linguisticsData.transcript,
          analysis_result: linguisticsData.analysis_result,
          language_metrics: linguisticsData.analysis_result?.language_metrics || linguisticsData.language_metrics,
          topic_segments: linguisticsData.analysis_result?.topic_segments || linguisticsData.topic_segments,
          action_items: linguisticsData.action_items || linguisticsData.analysis_result?.action_items,
          trust_rapport_score: linguisticsData.trust_rapport_score,
          influence_effectiveness_score: linguisticsData.influence_effectiveness_score,
          buyer_personality_type: linguisticsData.buyer_personality_type,
          closing_readiness_score: linguisticsData.closing_readiness_score,
          recommended_follow_up_timing: linguisticsData.recommended_follow_up_timing,
          coaching_recommendations: linguisticsData.coaching_recommendations
        } : undefined
      });
    });
    
    // 5. Market intelligence insights
    if (Math.random() > 0.6) {
      const trends = isAesthetic 
        ? ['New FDA-approved laser technology', 'Rising demand for body contouring', 'Competitor pricing changes']
        : ['Digital dentistry adoption surge', 'Insurance reimbursement updates', 'New implant technology trends'];
      
      insights.push({
        id: `trend-${contact.id}-${Date.now()}`,
        title: `Market trend affecting ${contact.practice_name || 'practice'}`,
        description: trends[Math.floor(Math.random() * trends.length)] + ' in your territory. Great conversation starter.',
        generatedDate: new Date().toISOString(),
        expirationDate: new Date(Date.now() + 14 * 24 * 60 * 60 * 1000).toISOString(),
        score: 70,
        priority: 'low',
        category: 'trend',
        territory: contact.territory || 'All Territories',
        targetId: contact.id,
        targetType: 'contact',
        actionText: 'Share Insight',
        onActionClick: () => {},
        onMarkComplete: () => {},
        onSave: () => {},
        onSchedule: () => {},
        metadata: {
          sourceType: 'market_intelligence',
          sourceId: contact.id
        }
      });
    }
    
    return insights;
  },
  
  // Helper method to transform call analyses to insights
  transformCallAnalysesToInsights(calls: any[]): RepInsight[] {
    // Import mock data service for fallback
    const mockLinguisticsData = require('../services/mockData/mockLinguisticsData');
    
    return calls.map(call => {
      // Extract contact name if available
      let contactName = '';
      if (
        call.public_contacts &&
        call.public_contacts.first_name &&
        call.public_contacts.last_name
      ) {
        contactName = `${call.public_contacts.first_name} ${call.public_contacts.last_name}`;
      } else if (
        call.contacts &&
        call.contacts.first_name &&
        call.contacts.last_name
      ) {
        // Fallback if the old contacts alias is returned
        contactName = `${call.contacts.first_name} ${call.contacts.last_name}`;
      } else {
        console.log('Contact information not available for call:', call.id);
      }
      
      // Extract linguistics data if available
      let linguisticsData = null;
      if (call.linguistics_analysis) {
        console.log('Linguistics data found for call:', call.id);
        linguisticsData = {
          sentiment_score: call.linguistics_analysis.sentiment_score,
          key_phrases: call.linguistics_analysis.key_phrases || call.linguistics_analysis.key_topics,
          transcript: call.linguistics_analysis.transcript,
          analysis_result: call.linguistics_analysis.analysis_result,
          language_metrics: call.linguistics_analysis.analysis_result?.language_metrics || {},
          topic_segments: call.linguistics_analysis.analysis_result?.topic_segments || [],
          action_items: call.linguistics_analysis.action_items || call.linguistics_analysis.analysis_result?.action_items || []
        };
      } else {
        console.log('No linguistics data available for call:', call.id);
        // Generate mock linguistics data for this call as fallback
        const mockData = mockLinguisticsData.generateMultipleMockLinguisticsAnalyses(1)[0];
        linguisticsData = {
          sentiment_score: mockData.sentiment_score,
          key_phrases: mockData.key_phrases,
          transcript: mockData.transcript,
          analysis_result: mockData.analysis_result,
          language_metrics: mockData.analysis_result.language_metrics || {},
          topic_segments: mockData.analysis_result.topic_segments || [],
          action_items: mockData.analysis_result.action_items || []
        };
        console.log('Generated mock linguistics data as fallback for call:', call.id);
      }
      
      // Create a RepInsight from call analysis data
      const insight: RepInsight = {
        id: call.id,
        title: call.title || `Call with ${contactName || 'Unknown Contact'} on ${new Date(call.call_date).toLocaleDateString()}`,
        description: call.summary || 'No summary available',
        generatedDate: call.created_at || new Date().toISOString(),
        expirationDate: new Date(Date.now() + 30 * 24 * 60 * 60 * 1000).toISOString(), // 30 days from now
        score: call.sentiment_score ? (call.sentiment_score + 1) * 50 : 50, // Convert -1 to 1 scale to 0-100
        priority: call.sentiment_score < -0.3 ? 'high' : call.sentiment_score > 0.3 ? 'low' : 'medium',
        category: 'follow_up', // Call analyses are typically followed up on
        territory: 'All Territories', // Placeholder - should ideally come from contact/practice data
        targetId: call.contact_id || undefined,
        targetType: call.contact_id ? 'contact' : undefined,
        actionText: 'View Details',
        onActionClick: () => {}, // Placeholder function
        onMarkComplete: () => {}, // Placeholder function
        onSave: () => {}, // Placeholder function
        onSchedule: () => {}, // Placeholder function
        metadata: {
          sourceType: 'call_analysis',
          sourceId: call.id
        },
        // Add linguistics data to the insight
        linguistics: linguisticsData
      };
      
      return insight;
    });
  }
};

// Mock territories data
const mockTerritories: Territory[] = [
  {
    id: 'northeast',
    name: 'Northeast',
    region: 'East Coast',
    numPractices: 124,
    numContacts: 342,
    zipCodes: ['02108', '02109', '02110', '02111', '02112'],
    cities: ['Boston', 'Cambridge', 'Brookline', 'Somerville', 'Newton'],
    states: ['MA', 'NH', 'ME', 'VT', 'RI', 'CT']
  },
  {
    id: 'southeast',
    name: 'Southeast',
    region: 'East Coast',
    numPractices: 98,
    numContacts: 276,
    zipCodes: ['33101', '33102', '33103', '33104', '33105'],
    cities: ['Miami', 'Tampa', 'Orlando', 'Jacksonville', 'Fort Lauderdale'],
    states: ['FL', 'GA', 'SC', 'NC', 'AL']
  },
  {
    id: 'midwest',
    name: 'Midwest',
    region: 'Central',
    numPractices: 87,
    numContacts: 231,
    zipCodes: ['60601', '60602', '60603', '60604', '60605'],
    cities: ['Chicago', 'Detroit', 'Indianapolis', 'Columbus', 'Milwaukee'],
    states: ['IL', 'MI', 'IN', 'OH', 'WI', 'MN', 'IA', 'MO']
  }
];

const RepAnalytics: React.FC = () => {
  const theme = useTheme();
  const { themeMode } = useThemeContext();
  const [isLoading, setIsLoading] = useState(true);
  const [isLoadingMore, setIsLoadingMore] = useState(false);
  const [error, setError] = useState<Error | null>(null);
  
  // Pagination state
  const [currentPage, setCurrentPage] = useState(1);
  const [hasMoreData, setHasMoreData] = useState(true);
  const itemsPerPage = 10; // Limit to 10 items per page
  const [selectedTerritory, setSelectedTerritory] = useState<string | null>(null);
  const [insights, setInsights] = useState<RepInsight[]>([]);
  const [filteredInsights, setFilteredInsights] = useState<RepInsight[]>([]);
  const [searchTerm, setSearchTerm] = useState('');
  const [selectedCategories, setSelectedCategories] = useState<InsightCategory[]>([]);
  const [selectedPriorities, setSelectedPriorities] = useState<InsightPriority[]>([]);
  const [activeTab, setActiveTab] = useState(0);
  const [userId, setUserId] = useState<string | null>(null);
  const [urgentActions, setUrgentActions] = useState<UrgentActionProps[]>([]);
  const [loadingUrgentActions, setLoadingUrgentActions] = useState(false);

  // Fetch user ID on component mount
  useEffect(() => {
    const fetchUser = async () => {
      try {
        const { data, error } = await supabase.auth.getUser();
        if (error) {
          console.warn("Auth error:", error.message);
          // Use a mock user ID for development
          const mockUserId = '00000000-0000-0000-0000-000000000000';
          console.log("Using mock user ID for development:", mockUserId);
          setUserId(mockUserId);
        } else if (data?.user) {
          console.log("Authenticated user:", data.user.id);
          setUserId(data.user.id);
        } else {
          console.warn("No user session found or user data unavailable.");
          // Use a mock user ID for development
          const mockUserId = '00000000-0000-0000-0000-000000000000';
          console.log("Using mock user ID for development:", mockUserId);
          setUserId(mockUserId);
        }
      } catch (err) {
        console.error("Unexpected error during auth:", err);
        // Use a mock user ID for development
        const mockUserId = '00000000-0000-0000-0000-000000000000';
        console.log("Using mock user ID for development:", mockUserId);
        setUserId(mockUserId);
      }
    };
    
    fetchUser();
  }, []);

  // Fetch insights when user ID or territory changes
  useEffect(() => {
    if (userId) {
      fetchInsights(1, false); // Reset to page 1 when territory changes
      fetchUrgentActions();
    }
  }, [userId, selectedTerritory]);

  // Filter insights when search or filters change
  useEffect(() => {
    filterInsights();
  }, [insights, searchTerm, selectedCategories, selectedPriorities]);

  const fetchInsights = async (page: number = 1, loadMore: boolean = false) => {
    if (!userId) return;
    
    if (loadMore) {
      setIsLoadingMore(true);
    } else {
      setIsLoading(true);
    }
    setError(null);
    
    try {
      const filters: InsightFilterOptions = {};
      
      if (selectedTerritory) {
        filters.territory = selectedTerritory;
      }
      
      // Add pagination parameters
      filters.page = page;
      filters.limit = itemsPerPage;
      
      const insightData = await RepInsightsService.getInsights(userId, filters);
      
      // Check if we've reached the end of the data
      if (insightData.length < itemsPerPage) {
        setHasMoreData(false);
      } else {
        setHasMoreData(true);
      }
      
      if (loadMore) {
        // Append new data to existing insights
        setInsights(prevInsights => [...prevInsights, ...insightData]);
      } else {
        // Replace existing data
        setInsights(insightData);
        setCurrentPage(1);
      }
    } catch (err) {
      console.error('Error fetching insights:', err);
      setError(err as Error);
    } finally {
      setIsLoading(false);
      setIsLoadingMore(false);
    }
  };
  
  const handleLoadMore = () => {
    const nextPage = currentPage + 1;
    setCurrentPage(nextPage);
    fetchInsights(nextPage, true);
  };

  const filterInsights = () => {
    let filtered = [...insights];
    
    // Apply search filter
    if (searchTerm) {
      const term = searchTerm.toLowerCase();
      filtered = filtered.filter(insight => 
        insight.title.toLowerCase().includes(term) || 
        insight.description.toLowerCase().includes(term)
      );
    }
    
    // Apply category filters
    if (selectedCategories.length > 0) {
      filtered = filtered.filter(insight => 
        selectedCategories.includes(insight.category)
      );
    }
    
    // Apply priority filters
    if (selectedPriorities.length > 0) {
      filtered = filtered.filter(insight => 
        selectedPriorities.includes(insight.priority)
      );
    }
    
    setFilteredInsights(filtered);
  };

  const handleTerritoryChange = (territoryId: string | null) => {
    setSelectedTerritory(territoryId);
  };

  const handleCategoryToggle = (category: InsightCategory) => {
    if (selectedCategories.includes(category)) {
      setSelectedCategories(selectedCategories.filter(c => c !== category));
    } else {
      setSelectedCategories([...selectedCategories, category]);
    }
  };

  const handlePriorityToggle = (priority: InsightPriority) => {
    if (selectedPriorities.includes(priority)) {
      setSelectedPriorities(selectedPriorities.filter(p => p !== priority));
    } else {
      setSelectedPriorities([...selectedPriorities, priority]);
    }
  };

  const handleTabChange = (event: React.SyntheticEvent, newValue: number) => {
    setActiveTab(newValue);
  };

  const handleRefresh = () => {
    setCurrentPage(1);
    fetchInsights(1, false);
    fetchUrgentActions();
  };

  const fetchUrgentActions = async () => {
    if (!userId) return;
    
    setLoadingUrgentActions(true);
    
    try {
      const actions = await UrgentActionService.getUrgentActions(userId);
      setUrgentActions(actions);
    } catch (err) {
      console.error('Error fetching urgent actions:', err);
    } finally {
      setLoadingUrgentActions(false);
    }
  };
  
  const handleUrgentAction = async (actionId: string) => {
    try {
      await UrgentActionService.markActionCompleted(actionId, userId || '');
      setUrgentActions(urgentActions.filter(action => action.id !== actionId));
    } catch (err) {
      console.error('Error handling urgent action:', err);
    }
  };
  
  const handleDismissUrgentAction = async (actionId: string) => {
    try {
      await UrgentActionService.dismissAction(actionId, userId || '');
      setUrgentActions(urgentActions.filter(action => action.id !== actionId));
    } catch (err) {
      console.error('Error dismissing urgent action:', err);
    }
  };

  const handleMarkComplete = (insightId: string) => {
    // In a real implementation, this would update the insight status
    console.log('Marking insight complete:', insightId);
    setInsights(insights.filter(insight => insight.id !== insightId));
  };

  const handleSaveInsight = (insightId: string) => {
    // In a real implementation, this would save the insight for later
    console.log('Saving insight for later:', insightId);
  };

  const handleSchedule = (insightId: string) => {
    // In a real implementation, this would open a scheduling dialog
    console.log('Scheduling follow-up for insight:', insightId);
  };

  const navigate = useNavigate();

  const handleAction = (insightId: string) => {
    navigate(`/rep-analytics/${insightId}`);
  };

  const getPriorityColor = (priority: InsightPriority) => {
    switch (priority) {
      case 'high':
        return theme.palette.error.main;
      case 'medium':
        return theme.palette.warning.main;
      case 'low':
        return theme.palette.info.main;
      default:
        return theme.palette.text.secondary;
    }
  };

  const getCategoryIcon = (category: InsightCategory) => {
    switch (category) {
      case 'visit':
        return <LocationIcon fontSize="small" />;
      case 'follow_up':
        return <PhoneIcon fontSize="small" />;
      case 'connect':
        return <BusinessIcon fontSize="small" />;
      case 'trend':
        return <TrendingUpIcon fontSize="small" />;
      case 'news':
        return <NotificationsIcon fontSize="small" />;
      case 'opportunity':
        return <InsightsIcon fontSize="small" />;
      default:
        return null;
    }
  };

  const getCategoryColor = (category: InsightCategory) => {
    switch (category) {
      case 'visit':
        return theme.palette.primary.main; // Blue for visits
      case 'follow_up':
        return theme.palette.secondary.main; // Secondary color for follow-ups
      case 'connect':
        return theme.palette.success.main; // Green for connections
      case 'trend':
        return theme.palette.info.main; // Light blue for trends
      case 'news':
        return theme.palette.warning.main; // Orange for news
      case 'opportunity':
        return theme.palette.error.main; // Red for opportunities
      default:
        return theme.palette.grey[500];
    }
  };

  return (
    <Box sx={{ p: 3 }}>
      <Typography variant="h4" gutterBottom sx={{ display: 'flex', alignItems: 'center' }}>
        <InsightsIcon sx={{ mr: 1 }} />
        Rep Analytics
      </Typography>
      
      {/* Enhanced AI Insights Cards - Now Cards Stack */}
      <Box sx={{ mb: 4 }}>
        <NowCardsStack />
      </Box>
      
      
      {/* TerritorySelector would be used here */}
      <Paper sx={{ p: 2, mb: 3, borderRadius: 2 }}>
        <Box sx={{ display: 'flex', alignItems: 'center', justifyContent: 'space-between', mb: 2 }}>
          <Typography variant="h6" component="h2" sx={{ display: 'flex', alignItems: 'center' }}>
            <LocationIcon color="primary" sx={{ mr: 1 }} />
            Territory Analysis
          </Typography>
        </Box>

        <FormControl fullWidth>
          <InputLabel id="territory-select-label">Select Territory</InputLabel>
          <Select
            labelId="territory-select-label"
            id="territory-select"
            value={selectedTerritory || ''}
            label="Select Territory"
            onChange={(e) => handleTerritoryChange(e.target.value)}
          >
            <MenuItem value="">All Territories</MenuItem>
            {mockTerritories.map((territory) => (
              <MenuItem key={territory.id} value={territory.id}>
                {territory.name} ({territory.region})
              </MenuItem>
            ))}
          </Select>
        </FormControl>
      </Paper>
      
      <Paper 
        elevation={0}
        sx={{ 
          mb: 3, 
          borderRadius: 2,
          backgroundColor: themeMode === 'space'
            ? 'rgba(22, 27, 44, 0.7)'
            : theme.palette.background.paper,
          backdropFilter: 'blur(8px)',
          border: `1px solid ${
            themeMode === 'space'
              ? 'rgba(255, 255, 255, 0.08)'
              : 'rgba(0, 0, 0, 0.06)'
          }`
        }}
      >
        <Box sx={{ borderBottom: 1, borderColor: 'divider', display: 'flex', alignItems: 'center', px: 2 }}>
          <Tabs value={activeTab} onChange={handleTabChange} aria-label="analytics tabs">
            <Tab label="All Insights" />
            <Tab label="High Priority" />
            <Tab label="Visits" />
            <Tab label="Follow-ups" />
            <Tab label="Opportunities" />
          </Tabs>
          <Box sx={{ ml: 'auto', display: 'flex', alignItems: 'center' }}>
            <TextField
              size="small"
              placeholder="Search..."
              value={searchTerm}
              onChange={(e) => setSearchTerm(e.target.value)}
              InputProps={{
                startAdornment: <SearchIcon fontSize="small" sx={{ mr: 1 }} />
              }}
              sx={{ mr: 2 }}
            />
            <IconButton onClick={handleRefresh} title="Refresh data">
              <RefreshIcon />
            </IconButton>
          </Box>
        </Box>
        
        <Box sx={{ p: 2 }}>
          {/* Filter chips */}
          <Stack direction="row" spacing={1} flexWrap="wrap" sx={{ mb: 2 }}>
            <Typography variant="subtitle2" sx={{ mr: 1, display: 'flex', alignItems: 'center' }}>
              <FilterListIcon fontSize="small" sx={{ mr: 0.5 }} />
              Filters:
            </Typography>
            
            {/* Filter chips would be used here */}
            <Button 
              variant={selectedCategories.includes('visit') ? "contained" : "outlined"} 
              size="small" 
              onClick={() => handleCategoryToggle('visit')}
              sx={{ mb: 1, mr: 1 }}
            >
              Visit
            </Button>
            <Button 
              variant={selectedCategories.includes('follow_up') ? "contained" : "outlined"} 
              size="small" 
              onClick={() => handleCategoryToggle('follow_up')}
              sx={{ mb: 1, mr: 1 }}
            >
              Follow Up
            </Button>
            <Button 
              variant={selectedCategories.includes('connect') ? "contained" : "outlined"} 
              size="small" 
              onClick={() => handleCategoryToggle('connect')}
              sx={{ mb: 1, mr: 1 }}
            >
              Connect
            </Button>
            <Button 
              variant={selectedCategories.includes('trend') ? "contained" : "outlined"} 
              size="small" 
              onClick={() => handleCategoryToggle('trend')}
              sx={{ mb: 1, mr: 1 }}
            >
              Trending
            </Button>
            <Button 
              variant={selectedCategories.includes('news') ? "contained" : "outlined"} 
              size="small" 
              onClick={() => handleCategoryToggle('news')}
              sx={{ mb: 1, mr: 1 }}
            >
              News
            </Button>
            <Button 
              variant={selectedCategories.includes('opportunity') ? "contained" : "outlined"} 
              size="small" 
              onClick={() => handleCategoryToggle('opportunity')}
              sx={{ mb: 1, mr: 1 }}
            >
              Opportunity
            </Button>
            
            <Divider orientation="vertical" flexItem sx={{ mx: 1 }} />
            
            <Button 
              variant={selectedPriorities.includes('high') ? "contained" : "outlined"} 
              color="error"
              size="small" 
              onClick={() => handlePriorityToggle('high')}
              sx={{ mb: 1, mr: 1 }}
            >
              High Priority
            </Button>
            <Button 
              variant={selectedPriorities.includes('medium') ? "contained" : "outlined"} 
              color="warning"
              size="small" 
              onClick={() => handlePriorityToggle('medium')}
              sx={{ mb: 1, mr: 1 }}
            >
              Medium Priority
            </Button>
            <Button 
              variant={selectedPriorities.includes('low') ? "contained" : "outlined"} 
              color="info"
              size="small" 
              onClick={() => handlePriorityToggle('low')}
              sx={{ mb: 1, mr: 1 }}
            >
              Low Priority
            </Button>
          </Stack>
          
          {isLoading ? (
            <Box sx={{ display: 'flex', justifyContent: 'center', p: 4 }}>
              <CircularProgress />
            </Box>
          ) : error ? (
            <Typography color="error" align="center">
              Error loading insights: {error.message}
            </Typography>
          ) : filteredInsights.length === 0 ? (
            <Box sx={{ textAlign: 'center', py: 4 }}>
              <Typography variant="h6" color="text.secondary">
                No insights found
              </Typography>
              <Typography variant="body2" color="text.secondary">
                Try adjusting your filters or selecting a different territory
              </Typography>
              <Button 
                variant="outlined" 
                startIcon={<RefreshIcon />} 
                onClick={handleRefresh}
                sx={{ mt: 2 }}
              >
                Refresh Data
              </Button>
            </Box>
          ) : (
            <>
              <Grid container spacing={2}>
                {filteredInsights.map((insight) => (
                  <Grid item xs={12} md={6} key={insight.id}>
                    <Card sx={{ 
                      mb: 2, 
                      borderLeft: `6px solid ${getCategoryColor(insight.category)}`, 
                      borderRadius: 2,
                      boxShadow: '0 2px 8px rgba(0,0,0,0.1)',
                      '&:hover': {
                        boxShadow: '0 4px 12px rgba(0,0,0,0.15)',
                        transform: 'translateY(-2px)',
                        transition: 'all 0.2s ease-in-out'
                      }
                    }}>
                      <CardContent>
                        <Box sx={{ display: 'flex', justifyContent: 'space-between', alignItems: 'flex-start', mb: 1 }}>
                          <Box sx={{ flex: 1, mr: 2 }}>
                            <Typography variant="h6" sx={{ display: 'flex', alignItems: 'center', gap: 1 }}>
                              <Box sx={{ 
                                display: 'inline-flex', 
                                color: getCategoryColor(insight.category),
                                bgcolor: `${getCategoryColor(insight.category)}20`,
                                borderRadius: '50%',
                                p: 0.5
                              }}>
                                {getCategoryIcon(insight.category)}
                              </Box>
                              {insight.title}
                            </Typography>
                          </Box>
                          <Box sx={{ display: 'flex', gap: 1, flexDirection: 'column', alignItems: 'flex-end' }}>
                            <Chip
                              label={insight.category.replace('_', ' ').toUpperCase()}
                              size="small"
                              sx={{
                                bgcolor: getCategoryColor(insight.category),
                                color: 'white',
                                fontWeight: 'medium',
                                fontSize: '0.75rem'
                              }}
                            />
                            <Chip
                              label={insight.priority.toUpperCase()}
                              size="small"
                              variant="outlined"
                              sx={{
                                borderColor: getPriorityColor(insight.priority),
                                color: getPriorityColor(insight.priority),
                                fontWeight: 'bold',
                                fontSize: '0.7rem'
                              }}
                            />
                          </Box>
                        </Box>
                        <Typography variant="body2" color="text.secondary" sx={{ mb: 1 }}>{insight.description}</Typography>
                        
                        {/* Display linguistics data if available */}
                        {insight.linguistics && (
                          <Box sx={{ mt: 2, p: 1, bgcolor: 'rgba(0, 0, 0, 0.03)', borderRadius: 1 }}>
                            <Typography variant="subtitle2" gutterBottom>
                              Linguistics Analysis
                            </Typography>
                            
                            <Grid container spacing={1}>
                              <Grid item xs={12} sm={6}>
                                {insight.linguistics.sentiment_score !== undefined && (
                                  <Typography variant="body2">
                                    <strong>Sentiment Score:</strong> {insight.linguistics.sentiment_score.toFixed(2)}
                                  </Typography>
                                )}
                                
                                {insight.linguistics.key_phrases && insight.linguistics.key_phrases.length > 0 && (
                                  <Typography variant="body2">
                                    <strong>Key Phrases:</strong> {insight.linguistics.key_phrases.slice(0, 3).join(', ')}
                                    {insight.linguistics.key_phrases.length > 3 && '...'}
                                  </Typography>
                                )}
                                
                                {insight.linguistics.language_metrics && (
                                  <>
                                    {insight.linguistics.language_metrics.speaking_pace && (
                                      <Typography variant="body2">
                                        <strong>Speaking Pace:</strong> {insight.linguistics.language_metrics.speaking_pace} WPM
                                      </Typography>
                                    )}
                                    
                                    {insight.linguistics.language_metrics.talk_to_listen_ratio && (
                                      <Typography variant="body2">
                                        <strong>Talk/Listen Ratio:</strong> {insight.linguistics.language_metrics.talk_to_listen_ratio.toFixed(2)}
                                      </Typography>
                                    )}
                                  </>
                                )}
                              </Grid>
                              
                              <Grid item xs={12} sm={6}>
                                {/* Advanced metrics from the enhanced schema */}
                                {insight.linguistics.trust_rapport_score !== undefined && (
                                  <Typography variant="body2">
                                    <strong>Trust/Rapport:</strong> {insight.linguistics.trust_rapport_score.toFixed(1)}/10
                                  </Typography>
                                )}
                                
                                {insight.linguistics.influence_effectiveness_score !== undefined && (
                                  <Typography variant="body2">
                                    <strong>Influence Score:</strong> {insight.linguistics.influence_effectiveness_score.toFixed(1)}/10
                                  </Typography>
                                )}
                                
                                {insight.linguistics.buyer_personality_type && (
                                  <Typography variant="body2">
                                    <strong>Buyer Type:</strong> {insight.linguistics.buyer_personality_type}
                                  </Typography>
                                )}
                                
                                {insight.linguistics.closing_readiness_score !== undefined && (
                                  <Typography variant="body2">
                                    <strong>Closing Readiness:</strong> {insight.linguistics.closing_readiness_score.toFixed(1)}/10
                                  </Typography>
                                )}
                              </Grid>
                              
                              {insight.linguistics.action_items && insight.linguistics.action_items.length > 0 && (
                                <Grid item xs={12}>
                                  <Typography variant="body2">
                                    <strong>Action Items:</strong> {insight.linguistics.action_items.length} identified
                                  </Typography>
                                </Grid>
                              )}
                              
                              {insight.linguistics.recommended_follow_up_timing && (
                                <Grid item xs={12}>
                                  <Typography variant="body2">
                                    <strong>Recommended Follow-up:</strong> {insight.linguistics.recommended_follow_up_timing}
                                  </Typography>
                                </Grid>
                              )}
                            </Grid>
                            
                            {/* Show coaching recommendations if available */}
                            {insight.linguistics.coaching_recommendations && (
                              <Box sx={{ mt: 1, pt: 1, borderTop: '1px dashed rgba(0, 0, 0, 0.1)' }}>
                                <Typography variant="body2" sx={{ fontStyle: 'italic' }}>
                                  <strong>Coaching:</strong> {insight.linguistics.coaching_recommendations.length > 100 
                                    ? `${insight.linguistics.coaching_recommendations.substring(0, 100)}...` 
                                    : insight.linguistics.coaching_recommendations}
                                </Typography>
                              </Box>
                            )}
                          </Box>
                        )}
                        
                        <Box sx={{ mt: 2, display: 'flex', justifyContent: 'flex-end' }}>
                          <Button size="small" onClick={() => handleAction(insight.id)}>
                            {insight.actionText || 'View Details'}
                          </Button>
                        </Box>
                      </CardContent>
                    </Card>
                  </Grid>
                ))}
              </Grid>
              
              {/* Load More Button */}
              {hasMoreData && (
                <Box sx={{ display: 'flex', justifyContent: 'center', mt: 3 }}>
                  {isLoadingMore ? (
                    <CircularProgress size={24} sx={{ my: 1 }} />
                  ) : (
                    <Button 
                      variant="outlined" 
                      onClick={handleLoadMore}
                      startIcon={<RefreshIcon />}
                    >
                      Load More
                    </Button>
                  )}
                </Box>
              )}
            </>
          )}
        </Box>
      </Paper>
      
      {/* Performance Metrics */}
      <Paper
        elevation={0}
        sx={{ 
          p: 2,
          borderRadius: 2,
          backgroundColor: themeMode === 'space'
            ? 'rgba(22, 27, 44, 0.7)'
            : theme.palette.background.paper,
          backdropFilter: 'blur(8px)',
          border: `1px solid ${
            themeMode === 'space'
              ? 'rgba(255, 255, 255, 0.08)'
              : 'rgba(0, 0, 0, 0.06)'
          }`
        }}
      >
        <Typography variant="h6" gutterBottom>
          Performance Metrics
        </Typography>
        
        <Grid container spacing={3}>
          <Grid item xs={12} md={4}>
            <Card variant="outlined" sx={{ height: '100%' }}>
              <CardContent>
                <Typography variant="subtitle2" color="text.secondary">
                  Visits This Month
                </Typography>
                <Typography variant="h4" sx={{ mt: 1 }}>
                  24
                </Typography>
                <Typography variant="body2" color="success.main" sx={{ display: 'flex', alignItems: 'center', mt: 1 }}>
                  <TrendingUpIcon fontSize="small" sx={{ mr: 0.5 }} />
                  +12% from last month
                </Typography>
              </CardContent>
            </Card>
          </Grid>
          
          <Grid item xs={12} md={4}>
            <Card variant="outlined" sx={{ height: '100%' }}>
              <CardContent>
                <Typography variant="subtitle2" color="text.secondary">
                  Insights Actioned
                </Typography>
                <Typography variant="h4" sx={{ mt: 1 }}>
                  18
                </Typography>
                <Typography variant="body2" color="success.main" sx={{ display: 'flex', alignItems: 'center', mt: 1 }}>
                  <TrendingUpIcon fontSize="small" sx={{ mr: 0.5 }} />
                  42% action rate
                </Typography>
              </CardContent>
            </Card>
          </Grid>
          
          <Grid item xs={12} md={4}>
            <Card variant="outlined" sx={{ height: '100%' }}>
              <CardContent>
                <Typography variant="subtitle2" color="text.secondary">
                  <TimerIcon sx={{ mr: 1, verticalAlign: 'middle', fontSize: '0.9rem' }} /> Time to Resolution
                </Typography>
                <Typography variant="h6" mt={1} color="primary.main">
                  3.2 Days
                </Typography>
                <Typography variant="caption" color="text.secondary">
                  Average time from inquiry to resolution
                </Typography>
              </CardContent>
            </Card>
          </Grid>
          
          {/* Add Linguistics Metrics Card */}
          <Grid item xs={12} md={12}>
            <Card variant="outlined">
              <CardContent>
                <Typography variant="subtitle2" color="text.secondary" gutterBottom>
                  <InsightsIcon sx={{ mr: 1, verticalAlign: 'middle', fontSize: '0.9rem' }} /> Linguistics Analysis Metrics
                </Typography>
                
                <Grid container spacing={2} mt={1}>
                  <Grid item xs={12} sm={4}>
                    <Paper elevation={0} sx={{ p: 2, bgcolor: 'background.default', height: '100%' }}>
                      <Typography variant="body2" color="text.secondary">
                        Average Sentiment Score
                      </Typography>
                      <Typography variant="h6" color="primary.main">
                        0.42
                      </Typography>
                      <Typography variant="caption" color="success.main" sx={{ display: 'flex', alignItems: 'center' }}>
                        <TrendingUpIcon fontSize="small" sx={{ mr: 0.5 }} />
                        +0.08 from last month
                      </Typography>
                    </Paper>
                  </Grid>
                  
                  <Grid item xs={12} sm={4}>
                    <Paper elevation={0} sx={{ p: 2, bgcolor: 'background.default', height: '100%' }}>
                      <Typography variant="body2" color="text.secondary">
                        Average Speaking Pace
                      </Typography>
                      <Typography variant="h6" color="primary.main">
                        145 WPM
                      </Typography>
                      <Typography variant="caption" color="text.secondary">
                        Ideal range: 120-160 WPM
                      </Typography>
                    </Paper>
                  </Grid>
                  
                  <Grid item xs={12} sm={4}>
                    <Paper elevation={0} sx={{ p: 2, bgcolor: 'background.default', height: '100%' }}>
                      <Typography variant="body2" color="text.secondary">
                        Talk-to-Listen Ratio
                      </Typography>
                      <Typography variant="h6" color="primary.main">
                        0.85
                      </Typography>
                      <Typography variant="caption" color="success.main">
                        Good balance (ideal: 0.8-1.2)
                      </Typography>
                    </Paper>
                  </Grid>
                </Grid>
              </CardContent>
            </Card>
          </Grid>
        </Grid>
      </Paper>
    </Box>
  );
};

export default RepAnalytics;<|MERGE_RESOLUTION|>--- conflicted
+++ resolved
@@ -233,44 +233,19 @@
       
       console.log(`Pagination: page ${page}, limit ${limit}, offset ${offset}`);
       
-<<<<<<< HEAD
       // Fetch comprehensive data starting from public_contacts table
       const { data: contactsData, error: contactsError } = await supabase
         .from('public_contacts')
         .select('*')
         .order('created_at', { ascending: false })
         .range(offset, offset + limit - 1);
-=======
-      // Fetch real data from call_analysis table with proper joins
-      const { data, error } = await supabase
-        .from('call_analysis')
-        .select(`
-          *,
-          public_contacts:contact_id(first_name, last_name)
-        `)
-        .order('call_date', { ascending: false })
-        .range(offset, offset + limit - 1); // Apply pagination
->>>>>>> 4268ba9b
       
       if (contactsError) {
         console.error('Error fetching contacts:', contactsError);
         throw contactsError;
       }
       
-<<<<<<< HEAD
       const insights: RepInsight[] = [];
-=======
-      // Use a proper join to get linguistics data
-      const { data: callsWithLinguistics, error: joinError } = await supabase
-        .from('call_analysis')
-        .select(`
-          *,
-          public_contacts:contact_id(first_name, last_name),
-          linguistics_analysis:linguistics_analysis_id(*)
-        `)
-        .in('id', data.map(call => call.id))
-        .order('call_date', { ascending: false });
->>>>>>> 4268ba9b
       
       // For each contact, fetch related analytics data
       for (const contact of contactsData || []) {
