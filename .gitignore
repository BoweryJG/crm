# See https://help.github.com/articles/ignoring-files/ for more about ignoring files.

# dependencies
/node_modules
/.pnp
.pnp.js

# testing
/coverage

# production
/build

# misc
.DS_Store
.env
.env.local
.env.development.local
.env.test.local
.env.production.local

npm-debug.log*
yarn-debug.log*
yarn-error.log*
supabase/.temp/
<<<<<<< HEAD
.env
=======

# Local Netlify folder
.netlify
>>>>>>> bd0bc4d9
<|MERGE_RESOLUTION|>--- conflicted
+++ resolved
@@ -23,10 +23,7 @@
 yarn-debug.log*
 yarn-error.log*
 supabase/.temp/
-<<<<<<< HEAD
 .env
-=======
 
 # Local Netlify folder
-.netlify
->>>>>>> bd0bc4d9
+.netlify